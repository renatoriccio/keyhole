--- conflicted
+++ resolved
@@ -166,13 +166,9 @@
 		}
 	}
 	log.Println("Duration in minute(s):", rn.duration)
-<<<<<<< HEAD
-	rn.dbName = mdb.KEYHOLEDB // switch to _KEYHOLE_88800 database for load tests
-=======
 	if rn.dbName == "" || rn.dbName == "admin" || rn.dbName == "config" || rn.dbName == "local" {
 		rn.dbName = mdb.KeyholeDB // switch to _KEYHOLE_88800 database for load tests
 	}
->>>>>>> db3c0154
 	if rn.drop {
 		rn.Cleanup()
 	}
@@ -338,17 +334,9 @@
 				log.Println(err)
 			}
 		}
-<<<<<<< HEAD
-		if rn.dbName == mdb.KEYHOLEDB {
-			log.Println("dropping database", rn.dbName)
-			if err = rn.client.Database(rn.dbName).Drop(ctx); err != nil {
-				log.Println(err)
-			}
-=======
 		log.Println("dropping temp database", mdb.KeyholeDB)
 		if err = rn.client.Database(rn.dbName).Drop(ctx); err != nil {
 			log.Println(err)
->>>>>>> db3c0154
 		}
 	}
 	filename := "keyhole_perf." + fileTimestamp + ".enc.gz"
