--- conflicted
+++ resolved
@@ -133,20 +133,6 @@
 // Start process requests
 func (rn *Runner) Start() error {
 	var err error
-<<<<<<< HEAD
-	var uriList []string
-	if uriList, err = mdb.GetShardsURIList(rn.client, rn.uri); err != nil {
-		return err
-	}
-	rn.terminationHandler(uriList)
-
-	if rn.peek == false && rn.monitor == false { // keep --peek in case we need to hook to secondaries during load tests.
-		ctx := context.Background()
-		log.Println("Duration in minute(s):", rn.duration)
-		if rn.drop {
-			rn.Cleanup()
-		}
-=======
 	ctx := context.Background()
 	if rn.peek == true {
 		return nil
@@ -160,7 +146,6 @@
 	if ssi, err = mdb.GetServerInfo(rn.client); err != nil {
 		return err
 	}
->>>>>>> bc22306b
 
 	if ssi.Cluster == mdb.SHARDED {
 		collname := SimDBName + "." + CollectionName
@@ -178,26 +163,6 @@
 		if _, err = indexView.CreateOne(ctx, idx); err != nil {
 			return err
 		}
-<<<<<<< HEAD
-		for i := 0; i < rn.conns; i++ {
-			go func(thread int) {
-				if rn.simOnly == false && rn.duration > 0 {
-					if err = PopulateData(rn.uri, rn.sslCAFile, rn.sslPEMKeyFile); err != nil {
-						log.Println("Thread", thread, "existing with", err)
-						return
-					}
-					time.Sleep(10 * time.Millisecond)
-				}
-
-				if err = rn.Simulate(simTime, tdoc.Transactions, thread); err != nil {
-					log.Println("Thread", thread, "existing with", err)
-					return
-				}
-			}(i)
-		}
-	}
-	rn.collectAllStatus(uriList)
-=======
 
 		if err = rn.client.Database("admin").RunCommand(ctx, bson.D{{Key: "shardCollection", Value: collname}, {Key: "key", Value: bson.M{"_id": "hashed"}}}).Decode(&result); err != nil {
 			return err
@@ -234,7 +199,6 @@
 			}
 		}(i)
 	}
->>>>>>> bc22306b
 	return err
 }
 
