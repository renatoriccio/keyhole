--- conflicted
+++ resolved
@@ -360,28 +360,7 @@
 			log.Println(err)
 		}
 	}
-<<<<<<< HEAD
-	filename := "keyhole_perf." + fileTimestamp + ".bson.gz"
-	var buf []byte
-	if buf, err = json.Marshal(rn.metrics); err != nil {
-		log.Println("marshal error:", err)
-	}
-	gox.OutputGzipped(buf, filename)
-	log.Println("optime written to", filename)
-	filename = "keyhole_perf." + fileTimestamp + ".enc.gz"
-
-	// encoded structure will be deprecated
-	var data bytes.Buffer
-	gob.Register(time.Duration(0))
-	enc := gob.NewEncoder(&data)
-	if err = enc.Encode(rn.metrics); err != nil {
-		log.Println("encode error:", err)
-	}
-	gox.OutputGzipped(data.Bytes(), filename)
-	log.Println("optime written to", filename)
-=======
-
->>>>>>> 8ce9b17d
+
 	time.Sleep(time.Second)
 	return err
 }
