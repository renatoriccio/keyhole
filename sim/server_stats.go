--- conflicted
+++ resolved
@@ -20,21 +20,6 @@
 	"go.mongodb.org/mongo-driver/x/mongo/driver/connstring"
 )
 
-<<<<<<< HEAD
-type serverStatusDoc anly.ServerStatusDoc
-type replSetStatusDoc anly.ReplSetStatusDoc
-
-var keyholeStatsDataFile = os.TempDir() + "/keyhole_stats." + strings.Replace(time.Now().Format(time.RFC3339)[:19], ":", "", -1)
-var mb = 1024.0 * 1024
-var serverStatusDocs = map[string][]serverStatusDoc{}
-var replSetStatusDocs = map[string][]replSetStatusDoc{}
-
-// CollectServerStatus collects db.serverStatus() every minute
-func (rn *Runner) CollectServerStatus(uri string, channel chan string) {
-	var err error
-	var client *mongo.Client
-	var ctx = context.Background()
-=======
 type serverInfoDoc anly.ServerInfoDoc
 type serverStatusDoc anly.ServerStatusDoc
 type replSetStatusDoc anly.ReplSetStatusDoc
@@ -90,31 +75,14 @@
 		if r := recover(); r != nil {
 		}
 	}()
->>>>>>> bc22306b
 	var pstat = serverStatusDoc{}
 	var stat = serverStatusDoc{}
 	var iop int
 	var piop int
 	var r, w, c float64
-<<<<<<< HEAD
-	span := 10 // defailt collects every 10 Seconds
-	if rn.peek == true {
-		span = 2
-	}
-	if rn.verbose {
-		rstr := fmt.Sprintf("CollectServerStatus collects every %d seconds(s)\n", span)
-		channel <- rstr
-	}
-
-	connStr, _ := connstring.Parse(uri)
-	mapKey := connStr.ReplicaSet
-	if mapKey == "" {
-		mapKey = mdb.STANDALONE
-=======
 	if st.verbose {
 		rstr := fmt.Sprintf("getServerStatus gets every %d seconds(s)\n", st.freq.serverStatus)
 		st.channel <- rstr
->>>>>>> bc22306b
 	}
 	st.channel <- "[" + st.mkey + "] getServerStatus begins\n"
 	for {
@@ -173,13 +141,8 @@
 				st.channel <- msg2
 			}
 		}
-<<<<<<< HEAD
-		time.Sleep(time.Duration(span) * time.Second)
-		client.Disconnect(ctx)
-=======
 		piop = iop
 		time.Sleep(time.Duration(st.freq.serverStatus) * time.Second)
->>>>>>> bc22306b
 	}
 }
 
@@ -190,62 +153,19 @@
 		}
 	}()
 	var err error
-<<<<<<< HEAD
-	var client *mongo.Client
-	var ctx = context.Background()
-	var replSetStatus = replSetStatusDoc{}
-	var doc bson.M
-	span := 60 // defailt collects every 60 Seconds
-	if rn.peek == true {
-		span = 2
-	}
-	connStr, _ := connstring.Parse(uri)
-	mapKey := connStr.ReplicaSet
-	if mapKey == "" {
-		rstr := fmt.Sprintf("Not a replica set, collector exiting\n")
-		channel <- rstr
-		return
-=======
 	var replSetStatus = replSetStatusDoc{}
 	var doc bson.M
 	if st.verbose {
 		rstr := fmt.Sprintf("ReplSetGetStatus gets every minute\n")
 		st.channel <- rstr
->>>>>>> bc22306b
 	}
 	st.channel <- "[" + st.mkey + "] ReplSetGetStatus begins\n"
 
 	for {
-<<<<<<< HEAD
-		if client, err = mdb.NewMongoClient(uri, rn.sslCAFile, rn.sslPEMKeyFile); err != nil {
-			channel <- err.Error()
-			break
-		}
-=======
->>>>>>> bc22306b
 		doc, err = mdb.RunAdminCommand(client, "replSetGetStatus")
 		if err == nil {
 			buf, _ := bson.Marshal(doc)
 			bson.Unmarshal(buf, &replSetStatus)
-<<<<<<< HEAD
-			replSetStatusDocs[uri] = append(replSetStatusDocs[uri], replSetStatus)
-
-			if rn.monitor == false {
-				sort.Slice(replSetStatus.Members, func(i, j int) bool { return replSetStatus.Members[i].Name < replSetStatus.Members[j].Name })
-				var ts int64
-				for _, mb := range replSetStatus.Members {
-					if mb.State == 1 {
-						ts = anly.GetOptime(mb.Optime)
-						break
-					}
-				}
-
-				str := fmt.Sprintf("[%s] replication lags: ", mapKey)
-				for _, mb := range replSetStatus.Members {
-					if mb.State == 2 {
-						str += " - " + mb.Name + ": " + strconv.Itoa(int(ts-anly.GetOptime(mb.Optime)))
-					}
-=======
 			replSetStatusDocs[st.uri] = append(replSetStatusDocs[st.uri], replSetStatus)
 			sort.Slice(replSetStatus.Members, func(i, j int) bool { return replSetStatus.Members[i].Name < replSetStatus.Members[j].Name })
 			var ts int64
@@ -260,18 +180,11 @@
 			for _, mb := range replSetStatus.Members {
 				if mb.State == 2 {
 					str += " - " + mb.Name + ": " + strconv.Itoa(int(ts-anly.GetOptime(mb.Optime)))
->>>>>>> bc22306b
-				}
-				channel <- str
+				}
 			}
 			st.channel <- str
 		}
-<<<<<<< HEAD
-		time.Sleep(time.Duration(span) * time.Second)
-		client.Disconnect(ctx)
-=======
 		time.Sleep(time.Duration(st.freq.replset) * time.Second)
->>>>>>> bc22306b
 	}
 }
 
@@ -320,10 +233,6 @@
 		}
 	}()
 	var err error
-<<<<<<< HEAD
-	var client *mongo.Client
-	var ctx = context.Background()
-=======
 	st.channel <- "[" + st.mkey + "] getMongoConfig begins\n"
 	serverInfoDocs[st.uri] = serverInfoDoc{}
 	var config = bson.M{}
@@ -349,7 +258,6 @@
 // printServerStatus prints serverStatusDocs summary for the duration
 func (st *ServerStats) printServerStatus(client *mongo.Client, span int) (string, error) {
 	var err error
->>>>>>> bc22306b
 	var stat serverStatusDoc
 	var filename string
 	var str string
