[[constraint]]
  version = "v1.3.3"
  #branch = "master"
  name = "go.mongodb.org/mongo-driver"

[[constraint]]
  branch = "master"
  name = "github.com/simagix/gox"

[[constraint]]
  version = "v0.5.4"
  #branch = "master"
  name = "github.com/simagix/mongo-atlas"

[[constraint]]
<<<<<<< HEAD
  version = "v1.0.1"
=======
  version = "v1.0.2-rc0"
>>>>>>> 956ad94f
  #branch = "dev"
  name = "github.com/simagix/mongo-ftdc"

[[override]]
  branch = "release-branch.go1.13"
  #branch = "master"
  name = "golang.org/x/sys"

[[constraint]]
  branch = "release-branch.go1.13"
  #branch = "master"
  name = "golang.org/x/crypto"

[prune]
  go-tests = true
  unused-packages = true<|MERGE_RESOLUTION|>--- conflicted
+++ resolved
@@ -13,11 +13,7 @@
   name = "github.com/simagix/mongo-atlas"
 
 [[constraint]]
-<<<<<<< HEAD
-  version = "v1.0.1"
-=======
   version = "v1.0.2-rc0"
->>>>>>> 956ad94f
   #branch = "dev"
   name = "github.com/simagix/mongo-ftdc"
 
